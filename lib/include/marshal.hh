#include <sstream>
#include <string>
#include <cassert>
#include <mutex>
#include <unordered_map>
#include <list>
#include <memory>

#include <kcpolydb.h>

#include <boost/uuid/uuid.hpp>
#include <boost/uuid/uuid_generators.hpp>
#include <boost/uuid/uuid_io.hpp>
#include <boost/variant.hpp>
#include <boost/operators.hpp>
#include <boost/functional/hash.hpp>

#define LOCAL "http://localhost/"
#define PO "http://panopticon.re/rdf/v1/"
#define XSD	"http://www.w3.org/2001/XMLSchema#"
#define RDF	"http://www.w3.org/1999/02/22-rdf-syntax-ns#"
#define TEMPDIR_TEMPLATE std::string("panopXXXXXX")

#pragma once

/**
 * @file
 * @brief Serializing rotines
 */

namespace po
{
	using uuid = boost::uuids::uuid;
}

namespace std
{
	template<>
	struct hash<po::uuid>
	{
		size_t operator()(const po::uuid &u) const { return boost::hash<boost::uuids::uuid>()(u); }
	};
}

namespace po
{
	class marshal_exception : public std::runtime_error
	{
	public:
		marshal_exception(const std::string &s = "");
	};

	namespace rdf
	{
		using iri = std::string;
		using literal = std::pair<std::string,iri>;
		using kyotocabinet::PolyDB;

<<<<<<< HEAD
		/// Handles global initialization of librdf and raptor2.
		class world : std::enable_shared_from_this<world>
		{
		public:
			/// Returns the current world instance.
			static world& instance(void);

			world(const world&) = delete;
			world &operator=(const world&) = delete;

			virtual ~world(void);

			librdf_world *rdf(void) const;
			raptor_world *raptor(void) const;

		private:
			world(void);

			librdf_world *_rdf_world;
			raptor_world *_rap_world;
			static std::unique_ptr<world> _instance;
		};

		/// A single graph (collection of edges)
		class storage
		{
		public:
			/// Load a .panop file e.g. zip with bdb inside
			static storage from_archive(const std::string &panopPath);

			/// Read a text file in Turtle syntax
			static storage from_turtle(const std::string &turtlePath);

			storage(void);
			storage(storage &&);
			storage(const storage &) = delete;

			~storage(void);
=======
		struct node : public boost::operators<node>
		{
			static node blank(void);
>>>>>>> ac98e047

			node(const iri& n);
			node(const std::string& s, const iri& t);
			node(const uuid& u);

<<<<<<< HEAD
			/**
			 * @brief Retrieve edges.
			 *
			 * Returns a stream of statements (edges). The three arguments set the source vertex, edge label and destination vertex to look for.
			 * A boost::none argument is treated as wildcard.
			 */
			rdf::stream select(boost::optional<const rdf::node&> s, boost::optional<const rdf::node&> p, boost::optional<const rdf::node&> o) const;

			/// Utility function returning the first element of select(). Throws a marshal_exception if no matching edge is found.
			rdf::statement first(boost::optional<const rdf::node&> s,boost::optional<const rdf::node&> p,boost::optional<const rdf::node&> o) const;

			/// Utility function returning true whenever a matching edge is in the database.
			bool has(boost::optional<const rdf::node&> s,boost::optional<const rdf::node&> p,boost::optional<const rdf::node&> o) const;
=======
			bool operator==(const node&) const;
			bool operator<(const node&) const;
>>>>>>> ac98e047

			bool is_iri(void) const;
			bool is_literal(void) const;
			bool is_blank(void) const;

<<<<<<< HEAD
			void remove(const rdf::statement &);

			/// Writes the current contents of the database to disk.
			void snapshot(const std::string &path);

			/// Dumps the current contents of the database into a string.
			std::string dump(const std::string &format) const;

		private:
			explicit storage(bool openStore);

			librdf_storage *_storage;
			librdf_model *_model;
			std::string _tempdir;
		};


		/**
		 * @brief Vertex or edge in the graph
		 */
		class node
		{
		public:
			node(void);

			/// create a new blank (unnamed) node with id blank_id
			explicit node(const std::string &blank_id);
			node(librdf_node *n);
			node(const node &n);
			node(node &&n);

			~node(void);

			node &operator=(const node &n);
			node &operator=(node &&n);

			bool operator==(const node &n) const;
			bool operator!=(const node &n) const;

			std::string to_string(void) const;
			librdf_node *inner(void) const;
=======
			const iri& as_iri(void) const;
			const iri& as_literal(void) const;
			const iri& literal_type(void) const;
			const uuid& as_uuid(void) const;
>>>>>>> ac98e047

		private:
			boost::variant<iri,literal,uuid> _inner;
		};

<<<<<<< HEAD
		std::ostream& operator<<(std::ostream&, const node&);

		node lit(const std::string &s);				///< Node from literal string
		node lit(unsigned long long n);				///< Node from integer
		node ns_po(const std::string &s);			///< Node from literal string in po namespace
		node ns_rdf(const std::string &s);		///< Node from literal string in RDF namespace
		node ns_xsd(const std::string &s);		///< Node from literal string in XML schema namespace
		node ns_local(const std::string &s);	///< Node from literal string in local namespace

		/**
		 * @brief A directed edge in the graph
		 */
		class statement
=======
		using nodes = std::list<node>;

		struct statement : public boost::operators<statement>
>>>>>>> ac98e047
		{
			statement(const node& s, const node& p, const node& o);

			bool operator==(const statement&) const;
			bool operator<(const statement&) const;

<<<<<<< HEAD
			node subject(void) const;		///< Returns source vertex
			node predicate(void) const;	///< Returns edge
			node object(void) const;		///< Returns destination vertex

			librdf_statement *inner(void) const;

		private:
			librdf_statement *_statement;
=======
			node subject, predicate, object;
>>>>>>> ac98e047
		};

		using statements = std::list<statement>;

<<<<<<< HEAD
		/// Read a cons cell list starting at head node n.
		nodes read_list(const node &n, const storage&);

		/// Writes a list of edges to as a list into the graph. Returns head node written edges.
		template<typename It>
		std::pair<node,statements> write_list(It begin, It end, const std::string &ns = "");

		/// List of edges of unknown size,
		class stream
		{
		public:
			stream(librdf_stream *s);
			stream(librdf_iterator *i, boost::optional<const rdf::node&> s, boost::optional<const rdf::node&> p, boost::optional<const rdf::node&> o);
			stream(const stream &s) = delete;
			stream(stream &&s);
=======
		struct storage
		{
			using iter = std::string::const_iterator;

			storage(void);
			storage(const storage&);
			storage(const std::string& base);
			~storage(void);

			storage& operator=(const storage&);
>>>>>>> ac98e047

			bool insert(const statement& st);
			bool insert(const node&, const node&, const node&);
			bool remove(const statement& st);
			bool remove(const node&, const node&, const node&);

			bool has(const statement& st) const;
			bool has(const node&, const node&, const node&) const;
			std::list<statement> find(const node &s) const;
			std::list<statement> find(const node &s, const node &p) const;
			statement first(const node &s, const node &p) const;
			int64_t count(void) const;
			void snapshot(const std::string& path) const;

			static std::string encode_node(const node& n);
			static std::pair<node,iter> decode_node(iter, iter);
			static std::string encode_key(const statement& st);
			static std::pair<statement,iter> decode_key(iter, iter);
			static std::string encode_varint(size_t sz);
			static std::pair<size_t,iter> decode_varint(iter, iter);

		private:
			enum node_type : char
			{
				Blank = 'B',
				Literal = 'L',
				Named = 'N'
			};

			mutable PolyDB _meta; ///< subject/predicate/object
			std::string _tempdir;
		};

		inline node lit(const std::string& s) { return node(s,XSD"string"); }
		inline node lit(long long n) { return node(std::to_string(n),XSD"integer"); }
		inline node ns_po(const std::string& s) { return node(PO + s); }
		inline node ns_rdf(const std::string& s) { return node(RDF + s); }
		inline node ns_xsd(const std::string& s) { return node(XSD + s); }
		inline node ns_local(const std::string& s) { return node(LOCAL + s); }

		template<typename It>
		std::pair<rdf::node,rdf::statements> write_list(It begin, It end, const std::string &ns);
		nodes read_list(const node &n, const storage &store);
	}

	inline rdf::node operator"" _lit(unsigned long long i) { return rdf::lit(i); }
	inline rdf::node operator"" _lit(const char *str, size_t sz) { return rdf::lit(std::string(str,sz)); }
	inline rdf::node operator"" _po(const char *s, std::size_t l) { return rdf::ns_po(std::string(s,l)); }
	inline rdf::node operator"" _rdf(const char *s, std::size_t l) { return rdf::ns_rdf(std::string(s,l)); }
	inline rdf::node operator"" _xsd(const char *s, std::size_t l) { return rdf::ns_xsd(std::string(s,l)); }
	inline rdf::node operator"" _local(const char *s, std::size_t l) { return rdf::ns_local(std::string(s,l)); }

	template<typename It>
	std::pair<rdf::node,rdf::statements> rdf::write_list(It begin, It end, const std::string &ns)
	{
		rdf::statements ret;
		int counter = 0;
		std::function<node(void)> blank = [&](void) { return ns.empty() ? node::blank() : node(ns + std::to_string(counter++)); };
		rdf::node head = (std::distance(begin,end) ? blank() : "nil"_rdf);

		rdf::node last = head;
		It i = begin;
		while(i != end)
		{
			const rdf::node &n = *i;
			rdf::node next = (std::next(i) == end ? "nil"_rdf : blank());

			ret.emplace_back(last,"first"_rdf,n);
			ret.emplace_back(last,"rest"_rdf,next);

			last = next;
			++i;
		}

		return std::make_pair(head,ret);
	}

	/*
	 * SerializableConcept
	 *
	 * std::unordered_set<rdf::statement> marshal(const T*, const uuid&);
	 * T* unmarshal(const uuid&, const rdf::storage&);
	 */

	template<typename T>
	T* unmarshal(const uuid&,const rdf::storage&);

	template<typename T>
	rdf::statements marshal(const T*, const uuid&);
}<|MERGE_RESOLUTION|>--- conflicted
+++ resolved
@@ -56,189 +56,44 @@
 		using literal = std::pair<std::string,iri>;
 		using kyotocabinet::PolyDB;
 
-<<<<<<< HEAD
-		/// Handles global initialization of librdf and raptor2.
-		class world : std::enable_shared_from_this<world>
-		{
-		public:
-			/// Returns the current world instance.
-			static world& instance(void);
-
-			world(const world&) = delete;
-			world &operator=(const world&) = delete;
-
-			virtual ~world(void);
-
-			librdf_world *rdf(void) const;
-			raptor_world *raptor(void) const;
-
-		private:
-			world(void);
-
-			librdf_world *_rdf_world;
-			raptor_world *_rap_world;
-			static std::unique_ptr<world> _instance;
-		};
-
-		/// A single graph (collection of edges)
-		class storage
-		{
-		public:
-			/// Load a .panop file e.g. zip with bdb inside
-			static storage from_archive(const std::string &panopPath);
-
-			/// Read a text file in Turtle syntax
-			static storage from_turtle(const std::string &turtlePath);
-
-			storage(void);
-			storage(storage &&);
-			storage(const storage &) = delete;
-
-			~storage(void);
-=======
 		struct node : public boost::operators<node>
 		{
 			static node blank(void);
->>>>>>> ac98e047
 
 			node(const iri& n);
 			node(const std::string& s, const iri& t);
 			node(const uuid& u);
 
-<<<<<<< HEAD
-			/**
-			 * @brief Retrieve edges.
-			 *
-			 * Returns a stream of statements (edges). The three arguments set the source vertex, edge label and destination vertex to look for.
-			 * A boost::none argument is treated as wildcard.
-			 */
-			rdf::stream select(boost::optional<const rdf::node&> s, boost::optional<const rdf::node&> p, boost::optional<const rdf::node&> o) const;
-
-			/// Utility function returning the first element of select(). Throws a marshal_exception if no matching edge is found.
-			rdf::statement first(boost::optional<const rdf::node&> s,boost::optional<const rdf::node&> p,boost::optional<const rdf::node&> o) const;
-
-			/// Utility function returning true whenever a matching edge is in the database.
-			bool has(boost::optional<const rdf::node&> s,boost::optional<const rdf::node&> p,boost::optional<const rdf::node&> o) const;
-=======
 			bool operator==(const node&) const;
 			bool operator<(const node&) const;
->>>>>>> ac98e047
 
 			bool is_iri(void) const;
 			bool is_literal(void) const;
 			bool is_blank(void) const;
 
-<<<<<<< HEAD
-			void remove(const rdf::statement &);
-
-			/// Writes the current contents of the database to disk.
-			void snapshot(const std::string &path);
-
-			/// Dumps the current contents of the database into a string.
-			std::string dump(const std::string &format) const;
-
-		private:
-			explicit storage(bool openStore);
-
-			librdf_storage *_storage;
-			librdf_model *_model;
-			std::string _tempdir;
-		};
-
-
-		/**
-		 * @brief Vertex or edge in the graph
-		 */
-		class node
-		{
-		public:
-			node(void);
-
-			/// create a new blank (unnamed) node with id blank_id
-			explicit node(const std::string &blank_id);
-			node(librdf_node *n);
-			node(const node &n);
-			node(node &&n);
-
-			~node(void);
-
-			node &operator=(const node &n);
-			node &operator=(node &&n);
-
-			bool operator==(const node &n) const;
-			bool operator!=(const node &n) const;
-
-			std::string to_string(void) const;
-			librdf_node *inner(void) const;
-=======
 			const iri& as_iri(void) const;
 			const iri& as_literal(void) const;
 			const iri& literal_type(void) const;
 			const uuid& as_uuid(void) const;
->>>>>>> ac98e047
 
 		private:
 			boost::variant<iri,literal,uuid> _inner;
 		};
 
-<<<<<<< HEAD
-		std::ostream& operator<<(std::ostream&, const node&);
-
-		node lit(const std::string &s);				///< Node from literal string
-		node lit(unsigned long long n);				///< Node from integer
-		node ns_po(const std::string &s);			///< Node from literal string in po namespace
-		node ns_rdf(const std::string &s);		///< Node from literal string in RDF namespace
-		node ns_xsd(const std::string &s);		///< Node from literal string in XML schema namespace
-		node ns_local(const std::string &s);	///< Node from literal string in local namespace
-
-		/**
-		 * @brief A directed edge in the graph
-		 */
-		class statement
-=======
 		using nodes = std::list<node>;
 
 		struct statement : public boost::operators<statement>
->>>>>>> ac98e047
 		{
 			statement(const node& s, const node& p, const node& o);
 
 			bool operator==(const statement&) const;
 			bool operator<(const statement&) const;
 
-<<<<<<< HEAD
-			node subject(void) const;		///< Returns source vertex
-			node predicate(void) const;	///< Returns edge
-			node object(void) const;		///< Returns destination vertex
-
-			librdf_statement *inner(void) const;
-
-		private:
-			librdf_statement *_statement;
-=======
 			node subject, predicate, object;
->>>>>>> ac98e047
 		};
 
 		using statements = std::list<statement>;
 
-<<<<<<< HEAD
-		/// Read a cons cell list starting at head node n.
-		nodes read_list(const node &n, const storage&);
-
-		/// Writes a list of edges to as a list into the graph. Returns head node written edges.
-		template<typename It>
-		std::pair<node,statements> write_list(It begin, It end, const std::string &ns = "");
-
-		/// List of edges of unknown size,
-		class stream
-		{
-		public:
-			stream(librdf_stream *s);
-			stream(librdf_iterator *i, boost::optional<const rdf::node&> s, boost::optional<const rdf::node&> p, boost::optional<const rdf::node&> o);
-			stream(const stream &s) = delete;
-			stream(stream &&s);
-=======
 		struct storage
 		{
 			using iter = std::string::const_iterator;
@@ -249,7 +104,6 @@
 			~storage(void);
 
 			storage& operator=(const storage&);
->>>>>>> ac98e047
 
 			bool insert(const statement& st);
 			bool insert(const node&, const node&, const node&);
